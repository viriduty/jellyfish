// Copyright (c) 2022 Espresso Systems (espressosys.com)
// This file is part of the Jellyfish library.

// You should have received a copy of the MIT License
// along with the Jellyfish library. If not, see <https://mit-license.org/>.

//! Implementation of Verifiable Information Dispersal (VID) from <https://eprint.iacr.org/2021/1500>.
//!
//! `advz` named for the authors Alhaddad-Duan-Varia-Zhang.

use super::{vid, VidDisperse, VidError, VidResult, VidScheme};
use ark_ec::{pairing::Pairing, AffineRepr};
use ark_ff::{Field, PrimeField};
use ark_poly::{
    univariate::DensePolynomial, DenseUVPolynomial, EvaluationDomain, Radix2EvaluationDomain,
};
use ark_serialize::{CanonicalDeserialize, CanonicalSerialize};
use ark_std::{
    borrow::Borrow,
    end_timer,
    fmt::Debug,
    format,
    marker::PhantomData,
    ops::{Add, Mul},
    start_timer,
    string::ToString,
    vec,
    vec::Vec,
    Zero,
};
use bytes_to_field::{bytes_to_field, field_to_bytes};
use core::mem;
use derivative::Derivative;
use digest::crypto_common::Output;
use jf_merkle_tree::{
    hasher::{HasherDigest, HasherMerkleTree, HasherNode},
    MerkleCommitment, MerkleTreeScheme,
};
#[cfg(feature = "gpu-vid")]
use jf_pcs::icicle_deps::*;
use jf_pcs::{
    prelude::{UnivariateKzgPCS, UnivariateKzgProof},
    PolynomialCommitmentScheme, StructuredReferenceString, UnivariatePCS,
};
use jf_utils::{
    canonical,
    par_utils::{parallelizable_chunks, parallelizable_slice_iter},
    reed_solomon_code::reed_solomon_erasure_decode_rou,
};
#[cfg(feature = "parallel")]
use rayon::prelude::ParallelIterator;
use serde::{Deserialize, Serialize};

mod bytes_to_field;
pub mod payload_prover;
pub mod precomputable;

/// Normal Advz VID that's only using CPU
pub type Advz<E, H> = AdvzInternal<E, H, ()>;
/// Advz with GPU support
#[cfg(feature = "gpu-vid")]
pub type AdvzGPU<'srs, E, H> = AdvzInternal<
    E,
    H,
    (
        DeviceVec<IcicleAffine<<UnivariateKzgPCS<E> as GPUCommittable<E>>::IC>>,
        CudaStream,
    ),
>;

/// The [ADVZ VID scheme](https://eprint.iacr.org/2021/1500), a concrete impl for [`VidScheme`].
/// Consider using either [`Advz`] or `AdvzGPU` (enabled via `gpu-vid` feature).
///
/// - `E` is any [`Pairing`]
/// - `H` is a [`digest::Digest`]-compatible hash function.
/// - `T` is a reference to GPU memory that's storing SRS
#[derive(Clone, Debug, Eq, PartialEq)]
pub struct AdvzInternal<E, H, T>
where
    E: Pairing,
    T: Sync,
{
    recovery_threshold: u32,
    num_storage_nodes: u32,
    multiplicity: u32,
    ck: KzgProverParam<E>,
    vk: KzgVerifierParam<E>,
    multi_open_domain: Radix2EvaluationDomain<KzgPoint<E>>,

    // TODO might be able to eliminate this field and instead use
    // `EvaluationDomain::reindex_by_subdomain()` on `multi_open_domain`
    // but that method consumes `other` and its doc is unclear.
    eval_domain: Radix2EvaluationDomain<KzgPoint<E>>,

    // tuple of
    // - reference to the SRS/ProverParam loaded to GPU
    // - cuda stream handle
    srs_on_gpu_and_cuda_stream: Option<T>,
    _pd: (PhantomData<H>, PhantomData<T>),
}

// [Nested associated type projection is overly conservative · Issue #38078 · rust-lang/rust](https://github.com/rust-lang/rust/issues/38078)
// I want to do this but I can't:
// type Kzg<E> = <UnivariateKzgPCS<E> as PolynomialCommitmentScheme>;
// So instead I do this:
type KzgPolynomial<E> = <UnivariateKzgPCS<E> as PolynomialCommitmentScheme>::Polynomial;
type KzgCommit<E> = <UnivariateKzgPCS<E> as PolynomialCommitmentScheme>::Commitment;
type KzgPoint<E> = <UnivariateKzgPCS<E> as PolynomialCommitmentScheme>::Point;
type KzgEval<E> = <UnivariateKzgPCS<E> as PolynomialCommitmentScheme>::Evaluation;
type KzgProof<E> = <UnivariateKzgPCS<E> as PolynomialCommitmentScheme>::Proof;
type KzgSrs<E> = <UnivariateKzgPCS<E> as PolynomialCommitmentScheme>::SRS;
type KzgProverParam<E> = <<UnivariateKzgPCS<E> as PolynomialCommitmentScheme>::SRS as StructuredReferenceString>::ProverParam;
type KzgVerifierParam<E> = <<UnivariateKzgPCS<E> as PolynomialCommitmentScheme>::SRS as StructuredReferenceString>::VerifierParam;

type KzgEvalsMerkleTree<E, H> = HasherMerkleTree<H, Vec<KzgEval<E>>>;
type KzgEvalsMerkleTreeNode<E, H> = <KzgEvalsMerkleTree<E, H> as MerkleTreeScheme>::NodeValue;
type KzgEvalsMerkleTreeIndex<E, H> = <KzgEvalsMerkleTree<E, H> as MerkleTreeScheme>::Index;
type KzgEvalsMerkleTreeProof<E, H> =
    <KzgEvalsMerkleTree<E, H> as MerkleTreeScheme>::MembershipProof;

impl<E, H, T> AdvzInternal<E, H, T>
where
    E: Pairing,
    T: Sync,
{
    pub(crate) fn new_internal(
        num_storage_nodes: u32,  // n (code rate: r = k/n)
        recovery_threshold: u32, // k
        srs: impl Borrow<KzgSrs<E>>,
    ) -> VidResult<Self> {
        // TODO intelligent choice of multiplicity
        // https://github.com/EspressoSystems/jellyfish/issues/534
        let multiplicity = 1;

        Self::with_multiplicity_internal(num_storage_nodes, recovery_threshold, multiplicity, srs)
    }

    pub(crate) fn with_multiplicity_internal(
        num_storage_nodes: u32,  // n (code rate: r = k/n)
        recovery_threshold: u32, // k
        multiplicity: u32,       // batch m chunks, keep the rate r = (m*k)/(m*n)
        srs: impl Borrow<KzgSrs<E>>,
    ) -> VidResult<Self> {
        if num_storage_nodes < recovery_threshold {
            return Err(VidError::Argument(format!(
                "recovery_threshold {} exceeds num_storage_nodes {}",
                recovery_threshold, num_storage_nodes
            )));
        }

        if !multiplicity.is_power_of_two() {
            return Err(VidError::Argument(format!(
                "multiplicity {multiplicity} should be a power of two"
            )));
        }

        // erasure code params
        let chunk_size = multiplicity * recovery_threshold; // message length m
        let code_word_size = multiplicity * num_storage_nodes; // code word length n
        let poly_degree = chunk_size - 1;

        let (ck, vk) = UnivariateKzgPCS::trim_fft_size(srs, poly_degree as usize).map_err(vid)?;
        let multi_open_domain = UnivariateKzgPCS::<E>::multi_open_rou_eval_domain(
            poly_degree as usize,
            code_word_size as usize,
        )
        .map_err(vid)?;
        let eval_domain = Radix2EvaluationDomain::new(chunk_size as usize).ok_or_else(|| {
            VidError::Internal(anyhow::anyhow!(
                "fail to construct domain of size {}",
                chunk_size
            ))
        })?;

        // TODO TEMPORARY: enforce power-of-2 chunk size
        // Remove this restriction after we get KZG in eval form
        // https://github.com/EspressoSystems/jellyfish/issues/339
        if chunk_size as usize != eval_domain.size() {
            return Err(VidError::Argument(format!(
                "recovery_threshold {} currently unsupported, round to {} instead",
                chunk_size,
                eval_domain.size()
            )));
        }

        Ok(Self {
            recovery_threshold,
            num_storage_nodes,
            multiplicity,
            ck,
            vk,
            multi_open_domain,
            eval_domain,
            srs_on_gpu_and_cuda_stream: None,
            _pd: Default::default(),
        })
    }
}

impl<E, H> Advz<E, H>
where
    E: Pairing,
{
    /// Return a new instance of `Self` from (mostly)
    /// implementation-independent arguments.
    ///
    /// # Implementation-independent arguments
    /// - `num_storage_nodes`
    /// - `recovery_threshold`
    ///
    /// # Implementation-specific arguments
    /// - `srs`
    ///
    /// # Errors
    /// Return [`VidError::Argument`] if
    /// - `num_storage_nodes < recovery_threshold`
    /// - TEMPORARY `recovery_threshold` is not a power of two [github issue](https://github.com/EspressoSystems/jellyfish/issues/339)
    pub fn new(
        num_storage_nodes: u32,
        recovery_threshold: u32,
        srs: impl Borrow<KzgSrs<E>>,
    ) -> VidResult<Self> {
        Self::new_internal(num_storage_nodes, recovery_threshold, srs)
    }

    /// Like [`Advz::new`] except with a `multiplicity` arg.
    ///
    /// `multiplicity` is an implementation-specific optimization arg.
    /// Each storage node gets `multiplicity` evaluations per polynomial.
    ///
    /// # Errors
    /// In addition to [`Advz::new`], return [`VidError::Argument`] if
    /// - TEMPORARY `multiplicity` is not a power of two [github issue](https://github.com/EspressoSystems/jellyfish/issues/339)
    pub fn with_multiplicity(
        num_storage_nodes: u32,
        recovery_threshold: u32,
        multiplicity: u32,
        srs: impl Borrow<KzgSrs<E>>,
    ) -> VidResult<Self> {
        Self::with_multiplicity_internal(num_storage_nodes, recovery_threshold, multiplicity, srs)
    }
}

#[cfg(feature = "gpu-vid")]
impl<'srs, E, H> AdvzGPU<'srs, E, H>
where
    E: Pairing,
    UnivariateKzgPCS<E>: GPUCommittable<E>,
{
    /// Like [`Advz::new`] except with SRS loaded to GPU
    pub fn new(
        num_storage_nodes: u32,
        recovery_threshold: u32,
        srs: impl Borrow<KzgSrs<E>>,
    ) -> VidResult<Self> {
        let mut advz = Self::new_internal(num_storage_nodes, recovery_threshold, srs)?;
        advz.init_gpu_srs()?;
        Ok(advz)
    }
    /// Like [`Advz::with_multiplicity`] except with SRS loaded to GPU
    pub fn with_multiplicity(
        num_storage_nodes: u32,
        recovery_threshold: u32,
        multiplicity: u32,
        srs: impl Borrow<KzgSrs<E>>,
    ) -> VidResult<Self> {
        let mut advz = Self::with_multiplicity_internal(
            num_storage_nodes,
            recovery_threshold,
            multiplicity,
            srs,
        )?;
        advz.init_gpu_srs()?;
        Ok(advz)
    }

    fn init_gpu_srs(&mut self) -> VidResult<()> {
        let srs_on_gpu = <UnivariateKzgPCS<E> as GPUCommittable<E>>::load_prover_param_to_gpu(
            &self.ck,
            self.ck.powers_of_g.len() - 1,
        )
        .map_err(vid)?;
        self.srs_on_gpu_and_cuda_stream = Some((srs_on_gpu, warmup_new_stream().unwrap()));
        Ok(())
    }
}

/// The [`VidScheme::Share`] type for [`Advz`].
#[derive(Derivative, Deserialize, Serialize)]
#[serde(bound = "Output<H>: Serialize + for<'a> Deserialize<'a>")]
#[derivative(
    Clone(bound = ""),
    Debug(bound = ""),
    Eq(bound = ""),
    Hash(bound = ""),
    PartialEq(bound = "")
)]
pub struct Share<E, H>
where
    E: Pairing,
    H: HasherDigest,
{
    index: u32,

    #[serde(with = "canonical")]
    evals: Vec<KzgEval<E>>,

    #[serde(with = "canonical")]
    // aggretate_proofs.len() equals self.multiplicity
    // TODO further aggregate into a single KZG proof.
    aggregate_proofs: Vec<KzgProof<E>>,

    evals_proof: KzgEvalsMerkleTreeProof<E, H>,
}

/// The [`VidScheme::Common`] type for [`Advz`].
#[derive(CanonicalSerialize, CanonicalDeserialize, Derivative, Deserialize, Serialize)]
#[derivative(
    Clone(bound = ""),
    Debug(bound = ""),
    Eq(bound = ""),
    Hash(bound = ""),
    PartialEq(bound = "")
)]
pub struct Common<E, H>
where
    E: Pairing,
    H: HasherDigest,
{
    #[serde(with = "canonical")]
    poly_commits: Vec<KzgCommit<E>>,

    #[serde(with = "canonical")]
    all_evals_digest: KzgEvalsMerkleTreeNode<E, H>,

    payload_byte_len: u32,
    num_storage_nodes: u32,
    multiplicity: u32,
}

/// A helper trait that cover API that maybe instantiated using GPU code
/// in specialized implementation for concrete types
pub trait MaybeGPU<E: Pairing> {
    /// kzg batch commit
    /// TODO: (alex) it's unfortnate that we are forced to use &mut self which
    /// propagate out to `VidScheme::commit_only/disperse(&mut self)`
    /// This should be fixed once ICICLE improve their `HostOrDeviceSlice`, and
    /// we can update our `GPUCommittable::commit_on_gpu()` input type.
    /// depends on <https://github.com/ingonyama-zk/icicle/pull/412>
    fn kzg_batch_commit(
        &mut self,
        polys: &[DensePolynomial<E::ScalarField>],
    ) -> VidResult<Vec<KzgCommit<E>>>;
}

impl<E, H> MaybeGPU<E> for Advz<E, H>
where
    E: Pairing,
{
    fn kzg_batch_commit(
        &mut self,
        polys: &[DensePolynomial<E::ScalarField>],
    ) -> VidResult<Vec<KzgCommit<E>>> {
        UnivariateKzgPCS::batch_commit(&self.ck, polys).map_err(vid)
    }
}

#[cfg(feature = "gpu-vid")]
impl<'srs, E, H> MaybeGPU<E> for AdvzGPU<'srs, E, H>
where
    E: Pairing,
    UnivariateKzgPCS<E>: GPUCommittable<E>,
{
    fn kzg_batch_commit(
        &mut self,
        polys: &[DensePolynomial<E::ScalarField>],
    ) -> VidResult<Vec<KzgCommit<E>>> {
        // let mut srs_on_gpu = self.srs_on_gpu_and_cuda_stream.as_mut().unwrap().0;
        // let stream = &self.srs_on_gpu_and_cuda_stream.as_ref().unwrap().1;
        if polys.is_empty() {
            return Ok(vec![]);
        }
        let (srs_on_gpu, stream) = self.srs_on_gpu_and_cuda_stream.as_mut().unwrap(); // safe by construction
        <UnivariateKzgPCS<E> as GPUCommittable<E>>::gpu_batch_commit_with_loaded_prover_param(
            srs_on_gpu, polys, stream,
        )
        .map_err(vid)
    }
}

impl<E, H, T> VidScheme for AdvzInternal<E, H, T>
where
    E: Pairing,
    H: HasherDigest,
    T: Sync,
    AdvzInternal<E, H, T>: MaybeGPU<E>,
{
    // use HasherNode<H> instead of Output<H> to easily meet trait bounds
    type Commit = HasherNode<H>;

    type Share = Share<E, H>;
    type Common = Common<E, H>;

    fn commit_only<B>(&mut self, payload: B) -> VidResult<Self::Commit>
    where
        B: AsRef<[u8]>,
    {
        let payload = payload.as_ref();
        let bytes_to_polys_time = start_timer!(|| "encode payload bytes into polynomials");
        let polys = self.bytes_to_polys(payload);
        end_timer!(bytes_to_polys_time);

        let poly_commits_time = start_timer!(|| "batch poly commit");
        let poly_commits = <Self as MaybeGPU<E>>::kzg_batch_commit(self, &polys)?;
        end_timer!(poly_commits_time);

        Self::derive_commit(&poly_commits, payload.len(), self.num_storage_nodes)
    }

    fn disperse<B>(&mut self, payload: B) -> VidResult<VidDisperse<Self>>
    where
        B: AsRef<[u8]>,
    {
        let payload = payload.as_ref();
        let payload_byte_len = payload.len().try_into().map_err(vid)?;
        let disperse_time = start_timer!(|| format!(
            "VID disperse {} payload bytes to {} nodes",
            payload_byte_len, self.num_storage_nodes
        ));
        let _chunk_size = self.multiplicity * self.recovery_threshold;
        let code_word_size = self.multiplicity * self.num_storage_nodes;

        // partition payload into polynomial coefficients
        let bytes_to_polys_time = start_timer!(|| "encode payload bytes into polynomials");
        let polys = self.bytes_to_polys(payload);
        end_timer!(bytes_to_polys_time);

        // evaluate polynomials
        let all_storage_node_evals_timer = start_timer!(|| format!(
            "compute all storage node evals for {} polynomials with {} coefficients",
            polys.len(),
            _chunk_size
        ));
        let all_storage_node_evals = self.evaluate_polys(&polys)?;
        end_timer!(all_storage_node_evals_timer);

        // vector commitment to polynomial evaluations
        let all_evals_commit_timer =
            start_timer!(|| "compute merkle root of all storage node evals");
        let all_evals_commit =
            KzgEvalsMerkleTree::<E, H>::from_elems(None, &all_storage_node_evals).map_err(vid)?;
        end_timer!(all_evals_commit_timer);

        let common_timer = start_timer!(|| format!("compute {} KZG commitments", polys.len()));
        let common = Common {
            poly_commits: <Self as MaybeGPU<E>>::kzg_batch_commit(self, &polys)?,
            all_evals_digest: all_evals_commit.commitment().digest(),
            payload_byte_len,
            num_storage_nodes: self.num_storage_nodes,
            multiplicity: self.multiplicity,
        };
        end_timer!(common_timer);

        let commit = Self::derive_commit(
            &common.poly_commits,
            payload_byte_len,
            self.num_storage_nodes,
        )?;
        let pseudorandom_scalar = Self::pseudorandom_scalar(&common, &commit)?;

        // Compute aggregate polynomial as a pseudorandom linear combo of polynomial via
        // evaluation of the polynomial whose coefficients are polynomials and whose
        // input point is the pseudorandom scalar.
        let aggregate_poly =
            polynomial_eval(polys.iter().map(PolynomialMultiplier), pseudorandom_scalar);

        let agg_proofs_timer = start_timer!(|| format!(
            "compute aggregate proofs for {} storage nodes",
            self.num_storage_nodes
        ));
        let aggregate_proofs = UnivariateKzgPCS::multi_open_rou_proofs(
            &self.ck,
            &aggregate_poly,
            code_word_size as usize,
            &self.multi_open_domain,
        )
        .map_err(vid)?;
        end_timer!(agg_proofs_timer);

        let assemblage_timer = start_timer!(|| "assemble shares for dispersal");
        let shares =
            self.assemble_shares(all_storage_node_evals, aggregate_proofs, all_evals_commit)?;
        end_timer!(assemblage_timer);
        end_timer!(disperse_time);

        Ok(VidDisperse {
            shares,
            common,
            commit,
        })
    }

    fn verify_share(
        &self,
        share: &Self::Share,
        common: &Self::Common,
        commit: &Self::Commit,
    ) -> VidResult<Result<(), ()>> {
        // check arguments
        if common.num_storage_nodes != self.num_storage_nodes {
            return Err(VidError::Argument(format!(
                "common num_storage_nodes {} differs from self {}",
                common.num_storage_nodes, self.num_storage_nodes
            )));
        }
        if common.multiplicity != self.multiplicity {
            return Err(VidError::Argument(format!(
                "common multiplicity {} differs from self {}",
                common.multiplicity, self.multiplicity
            )));
        }
        let multiplicity: usize = common.multiplicity.try_into().map_err(vid)?;
        if share.evals.len() / multiplicity != common.poly_commits.len() {
            return Err(VidError::Argument(format!(
                "number of share evals / multiplicity {}/{} differs from number of common polynomial commitments {}",
                share.evals.len(), multiplicity,
                common.poly_commits.len()
            )));
        }
        Self::is_consistent(commit, common)?;

        if share.index >= self.num_storage_nodes {
            return Ok(Err(())); // not an arg error
        }

        // verify eval proof
        // TODO: check all indices that represents the shares
        if KzgEvalsMerkleTree::<E, H>::verify(
            common.all_evals_digest,
            &KzgEvalsMerkleTreeIndex::<E, H>::from(share.index as u64),
            &share.evals_proof,
        )
        .map_err(vid)?
        .is_err()
        {
            return Ok(Err(()));
        }

        let pseudorandom_scalar = Self::pseudorandom_scalar(common, commit)?;

        // Compute aggregate polynomial [commitment|evaluation]
        // as a pseudorandom linear combo of [commitments|evaluations]
        // via evaluation of the polynomial whose coefficients are
        // [commitments|evaluations] and whose input point is the pseudorandom
        // scalar.
        let aggregate_poly_commit = KzgCommit::<E>::from(
            polynomial_eval(
                common
                    .poly_commits
                    .iter()
                    .map(|x| CurveMultiplier(x.as_ref())),
                pseudorandom_scalar,
            )
            .into(),
        );

        // verify aggregate proof
        //
        // some boilerplate needed to accommodate builds without `parallel`
        // feature.
        let multiplicities = Vec::from_iter((0..self.multiplicity as usize));
        let polys_len = common.poly_commits.len();
        let verification_iter = parallelizable_slice_iter(&multiplicities).map(|i| {
            let range = i * polys_len..(i + 1) * polys_len;
            let aggregate_eval = polynomial_eval(
                share
                    .evals
                    .get(range.clone())
                    .ok_or_else(|| {
                        VidError::Internal(anyhow::anyhow!(
                            "share evals range {:?} out of bounds for length {}",
                            range,
                            share.evals.len()
                        ))
                    })?
                    .iter()
                    .map(FieldMultiplier),
                pseudorandom_scalar,
            );
            Ok(UnivariateKzgPCS::verify(
                &self.vk,
                &aggregate_poly_commit,
                &self
                    .multi_open_domain
                    .element((share.index as usize * multiplicity) + i),
                &aggregate_eval,
                &share.aggregate_proofs[*i],
            )
            .map_err(vid)?
            .then_some(())
            .ok_or(()))
        });
        let abort = |result: &VidResult<Result<(), ()>>| match result {
            Ok(success) => success.is_err(),
            Err(_) => true,
        };

        // abort immediately on any failure of verification
        #[cfg(feature = "parallel")]
        let result = verification_iter.find_any(abort);

        #[cfg(not(feature = "parallel"))]
        let result = verification_iter.clone().find(abort); // `clone` because we need mutable

        result.unwrap_or(Ok(Ok(())))
    }

    fn recover_payload(&self, shares: &[Self::Share], common: &Self::Common) -> VidResult<Vec<u8>> {
        if shares.len() < self.recovery_threshold as usize {
            return Err(VidError::Argument(format!(
                "not enough shares {}, expected at least {}",
                shares.len(),
                self.recovery_threshold
            )));
        }
        if common.num_storage_nodes != self.num_storage_nodes {
            return Err(VidError::Argument(format!(
                "common num_storage_nodes differs from self ({},{})",
                common.num_storage_nodes, self.num_storage_nodes
            )));
        }

        // all shares must have equal evals len
        let num_evals = shares
            .first()
            .ok_or_else(|| VidError::Argument("shares is empty".into()))?
            .evals
            .len();
        if let Some((index, share)) = shares
            .iter()
            .enumerate()
            .find(|(_, s)| s.evals.len() != num_evals)
        {
            return Err(VidError::Argument(format!(
                "shares do not have equal evals lengths: share {} len {}, share {} len {}",
                0,
                num_evals,
                index,
                share.evals.len()
            )));
        }
        if num_evals != self.multiplicity as usize * common.poly_commits.len() {
            return Err(VidError::Argument(format!(
                "num_evals should be (multiplicity * poly_commits): {} but is instead: {}",
                self.multiplicity as usize * common.poly_commits.len(),
                num_evals,
            )));
        }
        let chunk_size = self.multiplicity * self.recovery_threshold;
        let num_polys = num_evals / self.multiplicity as usize;

        let elems_capacity = num_polys * chunk_size as usize;
        let mut elems = Vec::with_capacity(elems_capacity);

        let mut evals = Vec::with_capacity(num_evals);
        for p in 0..num_polys {
            for share in shares {
                // extract all evaluations for polynomial p from the share
                for m in 0..self.multiplicity as usize {
                    evals.push((
                        (share.index * self.multiplicity) as usize + m,
                        share.evals[(m * num_polys) + p],
                    ))
                }
            }
            let mut coeffs = reed_solomon_erasure_decode_rou(
                mem::take(&mut evals),
                chunk_size as usize,
                &self.multi_open_domain,
            )
            .map_err(vid)?;

            // TODO TEMPORARY: use FFT to encode polynomials in eval form
            // Remove these FFTs after we get KZG in eval form
            // https://github.com/EspressoSystems/jellyfish/issues/339
            self.eval_domain.fft_in_place(&mut coeffs);

            elems.append(&mut coeffs);
        }
        assert_eq!(elems.len(), elems_capacity);

        let mut payload: Vec<_> = field_to_bytes(elems).collect();
        payload.truncate(common.payload_byte_len.try_into().map_err(vid)?);
        Ok(payload)
    }

    fn is_consistent(commit: &Self::Commit, common: &Self::Common) -> VidResult<()> {
        if *commit
            != Advz::<E, H>::derive_commit(
                &common.poly_commits,
                common.payload_byte_len,
                common.num_storage_nodes,
            )?
        {
            return Err(VidError::Argument(
                "common inconsistent with commit".to_string(),
            ));
        }
        Ok(())
    }

    fn get_payload_byte_len(common: &Self::Common) -> u32 {
        common.payload_byte_len
    }

    fn get_num_storage_nodes(common: &Self::Common) -> u32 {
        common.num_storage_nodes
    }

    fn get_multiplicity(common: &Self::Common) -> u32 {
        common.multiplicity
    }
}

impl<E, H, SrsRef> AdvzInternal<E, H, SrsRef>
where
    E: Pairing,
    H: HasherDigest,
    SrsRef: Sync,
    AdvzInternal<E, H, SrsRef>: MaybeGPU<E>,
{
    fn evaluate_polys(
        &self,
        polys: &[DensePolynomial<<E as Pairing>::ScalarField>],
    ) -> Result<Vec<Vec<<E as Pairing>::ScalarField>>, VidError>
    where
        E: Pairing,
        H: HasherDigest,
    {
        let code_word_size = (self.num_storage_nodes * self.multiplicity) as usize;
        let mut all_storage_node_evals = vec![Vec::with_capacity(polys.len()); code_word_size];
        // this is to avoid `SrsRef` not implementing `Sync` problem,
        // instead of sending entire `self` cross thread, we only send a ref which is
        // Sync
        let multi_open_domain_ref = &self.multi_open_domain;

        let all_poly_evals = parallelizable_slice_iter(polys)
            .map(|poly| {
                UnivariateKzgPCS::<E>::multi_open_rou_evals(
                    poly,
                    code_word_size,
                    multi_open_domain_ref,
                )
                .map_err(vid)
            })
            .collect::<Result<Vec<_>, VidError>>()?;

        for poly_evals in all_poly_evals {
            for (storage_node_evals, poly_eval) in all_storage_node_evals
                .iter_mut()
                .zip(poly_evals.into_iter())
            {
                storage_node_evals.push(poly_eval);
            }
        }

        // sanity checks
        assert_eq!(all_storage_node_evals.len(), code_word_size);
        for storage_node_evals in all_storage_node_evals.iter() {
            assert_eq!(storage_node_evals.len(), polys.len());
        }

        Ok(all_storage_node_evals)
    }

    fn pseudorandom_scalar(
        common: &<Self as VidScheme>::Common,
        commit: &<Self as VidScheme>::Commit,
    ) -> VidResult<KzgEval<E>> {
        let mut hasher = H::new();
        commit.serialize_uncompressed(&mut hasher).map_err(vid)?;
        common
            .all_evals_digest
            .serialize_uncompressed(&mut hasher)
            .map_err(vid)?;

        // Notes on hash-to-field:
        // - Can't use `Field::from_random_bytes` because it's fallible. (In what sense
        //   is it from "random" bytes?!). This despite the docs explicitly say: "This
        //   function is primarily intended for sampling random field elements from a
        //   hash-function or RNG output."
        // - We could use `ark_ff::fields::field_hashers::HashToField` but that forces
        //   us to add additional trait bounds `Clone + Default + DynDigest` everywhere.
        //   Also, `HashToField` does not expose an incremental API (ie. `update`) so we
        //   would need to use an ordinary hasher and pipe `hasher.finalize()` through
        //   `hash_to_field`. (Ugh!)
        // - We don't need the resulting field element to be cryptographically
        //   indistinguishable from uniformly random. We only need it to be
        //   unpredictable. So it suffices to use
        Ok(PrimeField::from_le_bytes_mod_order(&hasher.finalize()))
    }

    fn bytes_to_polys(&self, payload: &[u8]) -> Vec<DensePolynomial<<E as Pairing>::ScalarField>>
    where
        E: Pairing,
    {
        let chunk_size = (self.recovery_threshold * self.multiplicity) as usize;
        let elem_bytes_len = bytes_to_field::elem_byte_capacity::<<E as Pairing>::ScalarField>();
        let eval_domain_ref = &self.eval_domain;

        parallelizable_chunks(payload, chunk_size * elem_bytes_len)
            .map(|chunk| {
                Self::polynomial_internal(
                    eval_domain_ref,
                    chunk_size,
                    bytes_to_field::<_, KzgEval<E>>(chunk),
                )
            })
            .collect()
    }

    // This is an associated function, not a method, doesn't take in `self`, thus
    // more friendly to cross-thread `Sync`, especially when on of the generic
    // param of `Self` didn't implement `Sync`
    fn polynomial_internal<I>(
        domain_ref: &Radix2EvaluationDomain<KzgPoint<E>>,
        chunk_size: usize,
        coeffs: I,
    ) -> KzgPolynomial<E>
    where
        I: Iterator,
        I::Item: Borrow<KzgEval<E>>,
    {
        // TODO TEMPORARY: use FFT to encode polynomials in eval form
        // Remove these FFTs after we get KZG in eval form
        // https://github.com/EspressoSystems/jellyfish/issues/339
        let mut coeffs_vec: Vec<_> = coeffs.map(|c| *c.borrow()).collect();
        let pre_fft_len = coeffs_vec.len();
        EvaluationDomain::ifft_in_place(domain_ref, &mut coeffs_vec);

        // sanity check: the fft did not resize coeffs.
        // If pre_fft_len != self.recovery_threshold * self.multiplicity
        // then we were not given the correct number of coeffs. In that case
        // coeffs.len() could be anything, so there's nothing to sanity check.
        if pre_fft_len == chunk_size {
            assert_eq!(coeffs_vec.len(), pre_fft_len);
        }

        DenseUVPolynomial::from_coefficients_vec(coeffs_vec)
    }

    fn polynomial<I>(&self, coeffs: I) -> KzgPolynomial<E>
    where
        I: Iterator,
        I::Item: Borrow<KzgEval<E>>,
    {
        Self::polynomial_internal(
            &self.eval_domain,
            (self.recovery_threshold * self.multiplicity) as usize,
            coeffs,
        )
    }

    /// Derive a commitment from whatever data is needed.
    ///
    /// Generic types `T`, `U` allow caller to pass `usize` or anything else.
    /// Yes, Rust really wants these horrible trait bounds on
    /// `<T as TryInto<u32>>::Error`.
    fn derive_commit<T, U>(
        poly_commits: &[KzgCommit<E>],
        payload_byte_len: T,
        num_storage_nodes: U,
    ) -> VidResult<<Self as VidScheme>::Commit>
    where
        T: TryInto<u32>,
        <T as TryInto<u32>>::Error: ark_std::fmt::Display + Debug + Send + Sync + 'static,
        U: TryInto<u32>,
        <U as TryInto<u32>>::Error: ark_std::fmt::Display + Debug + Send + Sync + 'static,
    {
        let payload_byte_len: u32 = payload_byte_len.try_into().map_err(vid)?;
        let num_storage_nodes: u32 = num_storage_nodes.try_into().map_err(vid)?;
        let mut hasher = H::new();
        payload_byte_len
            .serialize_uncompressed(&mut hasher)
            .map_err(vid)?;
        num_storage_nodes
            .serialize_uncompressed(&mut hasher)
            .map_err(vid)?;
        for poly_commit in poly_commits {
            poly_commit
                .serialize_uncompressed(&mut hasher)
                .map_err(vid)?;
        }
        Ok(hasher.finalize().into())
    }

    /// Assemble shares from evaluations and proofs.
    ///
    /// Each share contains (for multiplicity m):
    /// 1. (m * num_poly) evaluations.
    /// 2. a collection of m KZG proofs. TODO KZG aggregation https://github.com/EspressoSystems/jellyfish/issues/356
    /// 3. a merkle tree membership proof.
    fn assemble_shares(
        &self,
        all_storage_node_evals: Vec<Vec<<E as Pairing>::ScalarField>>,
        aggregate_proofs: Vec<UnivariateKzgProof<E>>,
        all_evals_commit: KzgEvalsMerkleTree<E, H>,
    ) -> Result<Vec<Share<E, H>>, VidError>
    where
        E: Pairing,
        H: HasherDigest,
    {
        let code_word_size = (self.num_storage_nodes * self.multiplicity) as usize;
        let num_of_polys = all_storage_node_evals[0].len();
        let mut shares = Vec::with_capacity(self.num_storage_nodes as usize);
        let mut evals = Vec::with_capacity(num_of_polys * self.multiplicity as usize);
        let mut proofs = Vec::with_capacity(self.multiplicity as usize);
        let mut index = 0;
        for i in 0..code_word_size {
            evals.extend(all_storage_node_evals[i].iter());
            proofs.push(aggregate_proofs[i].clone());
            if (i + 1) % self.multiplicity as usize == 0 {
                shares.push(Share {
                    index,
                    evals: mem::take(&mut evals),
                    aggregate_proofs: mem::take(&mut proofs),
                    evals_proof: all_evals_commit // TODO: check MT lookup for each index
                        .lookup(KzgEvalsMerkleTreeIndex::<E, H>::from(index as u64))
                        .expect_ok()
                        .map_err(vid)?
                        .1,
                });
                index += 1;
            }
        }
        Ok(shares)
    }
}

/// Evaluate a generalized polynomial at a given point using Horner's method.
///
/// Coefficients can be anything that can be multiplied by a point
/// and such that the result of such multiplications can be added.
fn polynomial_eval<U, F, I>(coeffs: I, point: impl Borrow<F>) -> U
where
    I: IntoIterator,
    I::Item: for<'a> Mul<&'a F, Output = U>,
    U: Add<Output = U> + Zero,
{
    coeffs
        .into_iter()
        .fold(U::zero(), |res, coeff| coeff * point.borrow() + res)
}

struct FieldMultiplier<'a, F>(&'a F);

/// Arkworks does not provide (&F,&F) multiplication
impl<F> Mul<&F> for FieldMultiplier<'_, F>
where
    F: Field,
{
    type Output = F;

    fn mul(self, rhs: &F) -> Self::Output {
        *self.0 * rhs
    }
}

/// Arkworks does not provide (&C,&F) multiplication
struct CurveMultiplier<'a, C>(&'a C);

impl<C, F> Mul<&F> for CurveMultiplier<'_, C>
where
    C: AffineRepr<ScalarField = F>,
{
    type Output = C::Group;

    fn mul(self, rhs: &F) -> Self::Output {
        *self.0 * rhs
    }
}

/// Arkworks does not provide (&P,&F) multiplication
struct PolynomialMultiplier<'a, P>(&'a P);

impl<P, F> Mul<&F> for PolynomialMultiplier<'_, P>
where
    P: DenseUVPolynomial<F>,
    F: Field,
{
    type Output = P;

    fn mul(self, rhs: &F) -> Self::Output {
        // `Polynomial` does not impl `Mul` by scalar
        // so we need to multiply each coeff by `rhs`
        P::from_coefficients_vec(self.0.coeffs().iter().map(|coeff| *coeff * rhs).collect())
    }
}

#[cfg(test)]
<<<<<<< HEAD
mod tests {
    use super::{VidError::Argument, *};
    use ark_bls12_381::Bls12_381;
    use ark_bn254::Bn254;
    use ark_std::{
        rand::{CryptoRng, RngCore},
        vec,
    };
    use jf_pcs::{checked_fft_size, prelude::UnivariateUniversalParams};
    use sha2::Sha256;

    #[ignore]
    #[test]
    fn disperse_timer() {
        // run with 'print-trace' feature to see timer output
        let (recovery_threshold, num_storage_nodes) = (256, 512);
        let mut rng = jf_utils::test_rng();
        let srs = init_srs(recovery_threshold as usize, &mut rng);
        #[cfg(feature = "gpu-vid")]
        let mut advz_gpu =
            AdvzGPU::<'_, Bn254, Sha256>::new(num_storage_nodes, recovery_threshold, &srs).unwrap();
        let mut advz =
            Advz::<Bn254, Sha256>::new(num_storage_nodes, recovery_threshold, srs).unwrap();

        let payload_random = init_random_payload(1 << 25, &mut rng);

        #[cfg(feature = "gpu-vid")]
        let _ = advz_gpu.disperse(payload_random.clone());
        let _ = advz.disperse(payload_random);
    }

    #[ignore]
    #[test]
    #[cfg(feature = "gpu-vid")]
    /// Stress test with varied payload sizes for GPU memory
    /// leakage/fragmentation.
    fn stress_test_gpu_disperse() {
        let (recovery_threshold, num_storage_nodes) = (256, 512);
        let mut rng = jf_utils::test_rng();
        let srs = init_srs(recovery_threshold as usize, &mut rng);
        let mut advz_gpu =
            AdvzGPU::<'_, Bn254, Sha256>::new(num_storage_nodes, recovery_threshold, &srs).unwrap();

        for i in 0..100 {
            let payload_size = rng.next_u32() % (1 << 25);
            let payload_random = init_random_payload(payload_size as usize, &mut rng);

            let _ = advz_gpu.disperse(payload_random.clone());

            ark_std::println!("{}", i);
        }
    }

    #[ignore]
    #[test]
    fn commit_only_timer() {
        // run with 'print-trace' feature to see timer output
        let (recovery_threshold, num_storage_nodes) = (256, 512);
        let mut rng = jf_utils::test_rng();
        let srs = init_srs(recovery_threshold as usize, &mut rng);
        #[cfg(feature = "gpu-vid")]
        let mut advz_gpu =
            AdvzGPU::<'_, Bn254, Sha256>::new(num_storage_nodes, recovery_threshold, &srs).unwrap();
        let mut advz =
            Advz::<Bn254, Sha256>::new(num_storage_nodes, recovery_threshold, srs).unwrap();

        let payload_random = init_random_payload(1 << 25, &mut rng);

        #[cfg(feature = "gpu-vid")]
        let _ = advz_gpu.commit_only(payload_random.clone());

        let _ = advz.commit_only(payload_random);
    }

    #[test]
    fn sad_path_verify_share_corrupt_share() {
        let (mut advz, bytes_random) = advz_init();
        let disperse = advz.disperse(bytes_random).unwrap();
        let (shares, common, commit) = (disperse.shares, disperse.common, disperse.commit);

        for (i, share) in shares.iter().enumerate() {
            // missing share eval
            {
                let share_missing_eval = Share {
                    evals: share.evals[1..].to_vec(),
                    ..share.clone()
                };
                assert_arg_err(
                    advz.verify_share(&share_missing_eval, &common, &commit),
                    "1 missing share should be arg error",
                );
            }

            // corrupted share eval
            {
                let mut share_bad_eval = share.clone();
                share_bad_eval.evals[0].double_in_place();
                advz.verify_share(&share_bad_eval, &common, &commit)
                    .unwrap()
                    .expect_err("bad share value should fail verification");
            }

            // corrupted index, in bounds
            {
                let share_bad_index = Share {
                    index: (share.index + 1) % advz.num_storage_nodes,
                    ..share.clone()
                };
                advz.verify_share(&share_bad_index, &common, &commit)
                    .unwrap()
                    .expect_err("bad share index should fail verification");
            }

            // corrupted index, out of bounds
            {
                let share_bad_index = Share {
                    index: share.index + advz.num_storage_nodes,
                    ..share.clone()
                };
                advz.verify_share(&share_bad_index, &common, &commit)
                    .unwrap()
                    .expect_err("bad share index should fail verification");
            }

            // corrupt eval proof
            {
                // We have no way to corrupt a proof
                // (without also causing a deserialization failure).
                // So we use another share's proof instead.
                let share_bad_evals_proof = Share {
                    evals_proof: shares[(i + 1) % shares.len()].evals_proof.clone(),
                    ..share.clone()
                };
                advz.verify_share(&share_bad_evals_proof, &common, &commit)
                    .unwrap()
                    .expect_err("bad share evals proof should fail verification");
            }
        }
    }

    #[test]
    fn sad_path_verify_share_corrupt_commit() {
        let (mut advz, bytes_random) = advz_init();
        let disperse = advz.disperse(bytes_random).unwrap();
        let (shares, common, commit) = (disperse.shares, disperse.common, disperse.commit);

        // missing commit
        let common_missing_item = Common {
            poly_commits: common.poly_commits[1..].to_vec(),
            ..common.clone()
        };
        assert_arg_err(
            advz.verify_share(&shares[0], &common_missing_item, &commit),
            "1 missing commit should be arg error",
        );

        // 1 corrupt commit, poly_commit
        let common_1_poly_corruption = {
            let mut corrupted = common.clone();
            corrupted.poly_commits[0] = <Bls12_381 as Pairing>::G1Affine::zero().into();
            corrupted
        };
        assert_arg_err(
            advz.verify_share(&shares[0], &common_1_poly_corruption, &commit),
            "corrupted commit should be arg error",
        );

        // 1 corrupt commit, all_evals_digest
        let common_1_digest_corruption = {
            let mut corrupted = common;
            let mut digest_bytes = vec![0u8; corrupted.all_evals_digest.uncompressed_size()];
            corrupted
                .all_evals_digest
                .serialize_uncompressed(&mut digest_bytes)
                .expect("digest serialization should succeed");
            digest_bytes[0] += 1;
            corrupted.all_evals_digest =
                HasherNode::deserialize_uncompressed(digest_bytes.as_slice())
                    .expect("digest deserialization should succeed");
            corrupted
        };
        advz.verify_share(&shares[0], &common_1_digest_corruption, &commit)
            .unwrap()
            .expect_err("1 corrupt all_evals_digest should fail verification");
    }

    #[test]
    fn sad_path_verify_share_corrupt_share_and_commit() {
        let (mut advz, bytes_random) = advz_init();
        let disperse = advz.disperse(bytes_random).unwrap();
        let (mut shares, mut common, commit) = (disperse.shares, disperse.common, disperse.commit);

        common.poly_commits.pop();
        shares[0].evals.pop();

        // equal nonzero lengths for common, share
        assert_arg_err(
            advz.verify_share(&shares[0], &common, &commit),
            "common inconsistent with commit should be arg error",
        );

        common.poly_commits.clear();
        shares[0].evals.clear();

        // zero length for common, share
        assert_arg_err(
            advz.verify_share(&shares[0], &common, &commit),
            "expect arg error for common inconsistent with commit",
        );
    }

    #[test]
    fn sad_path_recover_payload_corrupt_shares() {
        let (mut advz, bytes_random) = advz_init();
        let disperse = advz.disperse(&bytes_random).unwrap();
        let (shares, common) = (disperse.shares, disperse.common);

        {
            // unequal share eval lengths
            let mut shares_missing_evals = shares.clone();
            for i in 0..shares_missing_evals.len() - 1 {
                shares_missing_evals[i].evals.pop();
                assert_arg_err(
                    advz.recover_payload(&shares_missing_evals, &common),
                    format!("{} shares missing 1 eval should be arg error", i + 1).as_str(),
                );
            }

            // 1 eval missing from all shares
            shares_missing_evals.last_mut().unwrap().evals.pop();
            assert_arg_err(
                advz.recover_payload(&shares_missing_evals, &common),
                format!(
                    "shares contain {} but expected {}",
                    shares_missing_evals[0].evals.len(),
                    &common.poly_commits.len()
                )
                .as_str(),
            );
        }

        // corrupted index, in bounds
        {
            let mut shares_bad_indices = shares.clone();

            // permute indices to avoid duplicates and keep them in bounds
            for share in &mut shares_bad_indices {
                share.index = (share.index + 1) % advz.num_storage_nodes;
            }

            let bytes_recovered = advz
                .recover_payload(&shares_bad_indices, &common)
                .expect("recover_payload should succeed when indices are in bounds");
            assert_ne!(bytes_recovered, bytes_random);
        }

        // corrupted index, out of bounds
        {
            let mut shares_bad_indices = shares.clone();
            for i in 0..shares_bad_indices.len() {
                shares_bad_indices[i].index +=
                    u32::try_from(advz.multi_open_domain.size()).unwrap();
                advz.recover_payload(&shares_bad_indices, &common)
                    .expect_err("recover_payload should fail when indices are out of bounds");
            }
        }
    }

    /// Routine initialization tasks.
    ///
    /// Returns the following tuple:
    /// 1. An initialized [`Advz`] instance.
    /// 2. A `Vec<u8>` filled with random bytes.
    pub(super) fn advz_init() -> (Advz<Bls12_381, Sha256>, Vec<u8>) {
        let (recovery_threshold, num_storage_nodes) = (4, 6);
        let mut rng = jf_utils::test_rng();
        let srs = init_srs(recovery_threshold as usize, &mut rng);
        let advz = Advz::new(num_storage_nodes, recovery_threshold, srs).unwrap();
        let bytes_random = init_random_payload(4000, &mut rng);
        (advz, bytes_random)
    }

    /// Convenience wrapper to assert [`VidError::Argument`] return value.
    pub(super) fn assert_arg_err<T>(res: VidResult<T>, msg: &str) {
        assert!(matches!(res, Err(Argument(_))), "{}", msg);
    }

    pub(super) fn init_random_payload<R>(len: usize, rng: &mut R) -> Vec<u8>
    where
        R: RngCore + CryptoRng,
    {
        let mut bytes_random = vec![0u8; len];
        rng.fill_bytes(&mut bytes_random);
        bytes_random
    }

    pub(super) fn init_srs<E, R>(num_coeffs: usize, rng: &mut R) -> UnivariateUniversalParams<E>
    where
        E: Pairing,
        R: RngCore + CryptoRng,
    {
        UnivariateKzgPCS::gen_srs_for_testing(rng, checked_fft_size(num_coeffs - 1).unwrap())
            .unwrap()
    }
}
=======
mod test;
>>>>>>> de02618b
<|MERGE_RESOLUTION|>--- conflicted
+++ resolved
@@ -998,312 +998,4 @@
 }
 
 #[cfg(test)]
-<<<<<<< HEAD
-mod tests {
-    use super::{VidError::Argument, *};
-    use ark_bls12_381::Bls12_381;
-    use ark_bn254::Bn254;
-    use ark_std::{
-        rand::{CryptoRng, RngCore},
-        vec,
-    };
-    use jf_pcs::{checked_fft_size, prelude::UnivariateUniversalParams};
-    use sha2::Sha256;
-
-    #[ignore]
-    #[test]
-    fn disperse_timer() {
-        // run with 'print-trace' feature to see timer output
-        let (recovery_threshold, num_storage_nodes) = (256, 512);
-        let mut rng = jf_utils::test_rng();
-        let srs = init_srs(recovery_threshold as usize, &mut rng);
-        #[cfg(feature = "gpu-vid")]
-        let mut advz_gpu =
-            AdvzGPU::<'_, Bn254, Sha256>::new(num_storage_nodes, recovery_threshold, &srs).unwrap();
-        let mut advz =
-            Advz::<Bn254, Sha256>::new(num_storage_nodes, recovery_threshold, srs).unwrap();
-
-        let payload_random = init_random_payload(1 << 25, &mut rng);
-
-        #[cfg(feature = "gpu-vid")]
-        let _ = advz_gpu.disperse(payload_random.clone());
-        let _ = advz.disperse(payload_random);
-    }
-
-    #[ignore]
-    #[test]
-    #[cfg(feature = "gpu-vid")]
-    /// Stress test with varied payload sizes for GPU memory
-    /// leakage/fragmentation.
-    fn stress_test_gpu_disperse() {
-        let (recovery_threshold, num_storage_nodes) = (256, 512);
-        let mut rng = jf_utils::test_rng();
-        let srs = init_srs(recovery_threshold as usize, &mut rng);
-        let mut advz_gpu =
-            AdvzGPU::<'_, Bn254, Sha256>::new(num_storage_nodes, recovery_threshold, &srs).unwrap();
-
-        for i in 0..100 {
-            let payload_size = rng.next_u32() % (1 << 25);
-            let payload_random = init_random_payload(payload_size as usize, &mut rng);
-
-            let _ = advz_gpu.disperse(payload_random.clone());
-
-            ark_std::println!("{}", i);
-        }
-    }
-
-    #[ignore]
-    #[test]
-    fn commit_only_timer() {
-        // run with 'print-trace' feature to see timer output
-        let (recovery_threshold, num_storage_nodes) = (256, 512);
-        let mut rng = jf_utils::test_rng();
-        let srs = init_srs(recovery_threshold as usize, &mut rng);
-        #[cfg(feature = "gpu-vid")]
-        let mut advz_gpu =
-            AdvzGPU::<'_, Bn254, Sha256>::new(num_storage_nodes, recovery_threshold, &srs).unwrap();
-        let mut advz =
-            Advz::<Bn254, Sha256>::new(num_storage_nodes, recovery_threshold, srs).unwrap();
-
-        let payload_random = init_random_payload(1 << 25, &mut rng);
-
-        #[cfg(feature = "gpu-vid")]
-        let _ = advz_gpu.commit_only(payload_random.clone());
-
-        let _ = advz.commit_only(payload_random);
-    }
-
-    #[test]
-    fn sad_path_verify_share_corrupt_share() {
-        let (mut advz, bytes_random) = advz_init();
-        let disperse = advz.disperse(bytes_random).unwrap();
-        let (shares, common, commit) = (disperse.shares, disperse.common, disperse.commit);
-
-        for (i, share) in shares.iter().enumerate() {
-            // missing share eval
-            {
-                let share_missing_eval = Share {
-                    evals: share.evals[1..].to_vec(),
-                    ..share.clone()
-                };
-                assert_arg_err(
-                    advz.verify_share(&share_missing_eval, &common, &commit),
-                    "1 missing share should be arg error",
-                );
-            }
-
-            // corrupted share eval
-            {
-                let mut share_bad_eval = share.clone();
-                share_bad_eval.evals[0].double_in_place();
-                advz.verify_share(&share_bad_eval, &common, &commit)
-                    .unwrap()
-                    .expect_err("bad share value should fail verification");
-            }
-
-            // corrupted index, in bounds
-            {
-                let share_bad_index = Share {
-                    index: (share.index + 1) % advz.num_storage_nodes,
-                    ..share.clone()
-                };
-                advz.verify_share(&share_bad_index, &common, &commit)
-                    .unwrap()
-                    .expect_err("bad share index should fail verification");
-            }
-
-            // corrupted index, out of bounds
-            {
-                let share_bad_index = Share {
-                    index: share.index + advz.num_storage_nodes,
-                    ..share.clone()
-                };
-                advz.verify_share(&share_bad_index, &common, &commit)
-                    .unwrap()
-                    .expect_err("bad share index should fail verification");
-            }
-
-            // corrupt eval proof
-            {
-                // We have no way to corrupt a proof
-                // (without also causing a deserialization failure).
-                // So we use another share's proof instead.
-                let share_bad_evals_proof = Share {
-                    evals_proof: shares[(i + 1) % shares.len()].evals_proof.clone(),
-                    ..share.clone()
-                };
-                advz.verify_share(&share_bad_evals_proof, &common, &commit)
-                    .unwrap()
-                    .expect_err("bad share evals proof should fail verification");
-            }
-        }
-    }
-
-    #[test]
-    fn sad_path_verify_share_corrupt_commit() {
-        let (mut advz, bytes_random) = advz_init();
-        let disperse = advz.disperse(bytes_random).unwrap();
-        let (shares, common, commit) = (disperse.shares, disperse.common, disperse.commit);
-
-        // missing commit
-        let common_missing_item = Common {
-            poly_commits: common.poly_commits[1..].to_vec(),
-            ..common.clone()
-        };
-        assert_arg_err(
-            advz.verify_share(&shares[0], &common_missing_item, &commit),
-            "1 missing commit should be arg error",
-        );
-
-        // 1 corrupt commit, poly_commit
-        let common_1_poly_corruption = {
-            let mut corrupted = common.clone();
-            corrupted.poly_commits[0] = <Bls12_381 as Pairing>::G1Affine::zero().into();
-            corrupted
-        };
-        assert_arg_err(
-            advz.verify_share(&shares[0], &common_1_poly_corruption, &commit),
-            "corrupted commit should be arg error",
-        );
-
-        // 1 corrupt commit, all_evals_digest
-        let common_1_digest_corruption = {
-            let mut corrupted = common;
-            let mut digest_bytes = vec![0u8; corrupted.all_evals_digest.uncompressed_size()];
-            corrupted
-                .all_evals_digest
-                .serialize_uncompressed(&mut digest_bytes)
-                .expect("digest serialization should succeed");
-            digest_bytes[0] += 1;
-            corrupted.all_evals_digest =
-                HasherNode::deserialize_uncompressed(digest_bytes.as_slice())
-                    .expect("digest deserialization should succeed");
-            corrupted
-        };
-        advz.verify_share(&shares[0], &common_1_digest_corruption, &commit)
-            .unwrap()
-            .expect_err("1 corrupt all_evals_digest should fail verification");
-    }
-
-    #[test]
-    fn sad_path_verify_share_corrupt_share_and_commit() {
-        let (mut advz, bytes_random) = advz_init();
-        let disperse = advz.disperse(bytes_random).unwrap();
-        let (mut shares, mut common, commit) = (disperse.shares, disperse.common, disperse.commit);
-
-        common.poly_commits.pop();
-        shares[0].evals.pop();
-
-        // equal nonzero lengths for common, share
-        assert_arg_err(
-            advz.verify_share(&shares[0], &common, &commit),
-            "common inconsistent with commit should be arg error",
-        );
-
-        common.poly_commits.clear();
-        shares[0].evals.clear();
-
-        // zero length for common, share
-        assert_arg_err(
-            advz.verify_share(&shares[0], &common, &commit),
-            "expect arg error for common inconsistent with commit",
-        );
-    }
-
-    #[test]
-    fn sad_path_recover_payload_corrupt_shares() {
-        let (mut advz, bytes_random) = advz_init();
-        let disperse = advz.disperse(&bytes_random).unwrap();
-        let (shares, common) = (disperse.shares, disperse.common);
-
-        {
-            // unequal share eval lengths
-            let mut shares_missing_evals = shares.clone();
-            for i in 0..shares_missing_evals.len() - 1 {
-                shares_missing_evals[i].evals.pop();
-                assert_arg_err(
-                    advz.recover_payload(&shares_missing_evals, &common),
-                    format!("{} shares missing 1 eval should be arg error", i + 1).as_str(),
-                );
-            }
-
-            // 1 eval missing from all shares
-            shares_missing_evals.last_mut().unwrap().evals.pop();
-            assert_arg_err(
-                advz.recover_payload(&shares_missing_evals, &common),
-                format!(
-                    "shares contain {} but expected {}",
-                    shares_missing_evals[0].evals.len(),
-                    &common.poly_commits.len()
-                )
-                .as_str(),
-            );
-        }
-
-        // corrupted index, in bounds
-        {
-            let mut shares_bad_indices = shares.clone();
-
-            // permute indices to avoid duplicates and keep them in bounds
-            for share in &mut shares_bad_indices {
-                share.index = (share.index + 1) % advz.num_storage_nodes;
-            }
-
-            let bytes_recovered = advz
-                .recover_payload(&shares_bad_indices, &common)
-                .expect("recover_payload should succeed when indices are in bounds");
-            assert_ne!(bytes_recovered, bytes_random);
-        }
-
-        // corrupted index, out of bounds
-        {
-            let mut shares_bad_indices = shares.clone();
-            for i in 0..shares_bad_indices.len() {
-                shares_bad_indices[i].index +=
-                    u32::try_from(advz.multi_open_domain.size()).unwrap();
-                advz.recover_payload(&shares_bad_indices, &common)
-                    .expect_err("recover_payload should fail when indices are out of bounds");
-            }
-        }
-    }
-
-    /// Routine initialization tasks.
-    ///
-    /// Returns the following tuple:
-    /// 1. An initialized [`Advz`] instance.
-    /// 2. A `Vec<u8>` filled with random bytes.
-    pub(super) fn advz_init() -> (Advz<Bls12_381, Sha256>, Vec<u8>) {
-        let (recovery_threshold, num_storage_nodes) = (4, 6);
-        let mut rng = jf_utils::test_rng();
-        let srs = init_srs(recovery_threshold as usize, &mut rng);
-        let advz = Advz::new(num_storage_nodes, recovery_threshold, srs).unwrap();
-        let bytes_random = init_random_payload(4000, &mut rng);
-        (advz, bytes_random)
-    }
-
-    /// Convenience wrapper to assert [`VidError::Argument`] return value.
-    pub(super) fn assert_arg_err<T>(res: VidResult<T>, msg: &str) {
-        assert!(matches!(res, Err(Argument(_))), "{}", msg);
-    }
-
-    pub(super) fn init_random_payload<R>(len: usize, rng: &mut R) -> Vec<u8>
-    where
-        R: RngCore + CryptoRng,
-    {
-        let mut bytes_random = vec![0u8; len];
-        rng.fill_bytes(&mut bytes_random);
-        bytes_random
-    }
-
-    pub(super) fn init_srs<E, R>(num_coeffs: usize, rng: &mut R) -> UnivariateUniversalParams<E>
-    where
-        E: Pairing,
-        R: RngCore + CryptoRng,
-    {
-        UnivariateKzgPCS::gen_srs_for_testing(rng, checked_fft_size(num_coeffs - 1).unwrap())
-            .unwrap()
-    }
-}
-=======
-mod test;
->>>>>>> de02618b
+mod test;